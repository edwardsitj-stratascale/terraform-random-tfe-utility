--- conflicted
+++ resolved
@@ -5,14 +5,10 @@
 ${install_packages}
 ${get_base64_secrets}
 
-<<<<<<< HEAD
 echo "[$(date +"%FT%T")] Starting mitmproxy startup script" | tee --append $log_pathname
 
 echo "[$(date +"%FT%T")] Install JQ" | tee --append $log_pathname
-=======
-echo "[$(date +"%FT%T")] Starting mitmproxy startup script" | tee --append /var/log/ptfe.log
-echo "[$(date +"%FT%T")] Install JQ" | tee --append /var/log/ptfe.log
->>>>>>> fd18f198
+
 apt-get update -y
 apt-get install -y jq
 
